/*
Copyright SecureKey Technologies Inc. All Rights Reserved.

SPDX-License-Identifier: Apache-2.0
*/

package chconfig

import (
	reqContext "context"
	"math/rand"
	"regexp"

	"github.com/golang/protobuf/proto"
	"github.com/hyperledger/fabric-protos-go/common"
	mb "github.com/hyperledger/fabric-protos-go/msp"
	pb "github.com/hyperledger/fabric-protos-go/peer"
	channelConfig "github.com/hyperledger/fabric-sdk-go/internal/github.com/hyperledger/fabric/common/channelconfig"
	imsp "github.com/hyperledger/fabric-sdk-go/internal/github.com/hyperledger/fabric/msp"
	"github.com/hyperledger/fabric-sdk-go/pkg/common/errors/retry"
	"github.com/hyperledger/fabric-sdk-go/pkg/common/logging"
	"github.com/hyperledger/fabric-sdk-go/pkg/common/providers/context"
	"github.com/hyperledger/fabric-sdk-go/pkg/common/providers/fab"
	"github.com/hyperledger/fabric-sdk-go/pkg/common/providers/msp"
	contextImpl "github.com/hyperledger/fabric-sdk-go/pkg/context"
	"github.com/hyperledger/fabric-sdk-go/pkg/fab/channel"
	"github.com/hyperledger/fabric-sdk-go/pkg/fab/resource"
	"github.com/pkg/errors"
)

var logger = logging.NewLogger("fabsdk/fab")

//overrideRetryHandler is private and used for unit-tests to test query retry behaviors
var overrideRetryHandler retry.Handler
var versionCapabilityPattern = regexp.MustCompile(`^V(\d+)_(\d+)$`)

// Opts contains options for retrieving channel configuration
type Opts struct {
	Orderer      fab.Orderer // if configured, channel config will be retrieved from this orderer
	Targets      []fab.Peer  // if configured, channel config will be retrieved from peers (targets)
	MinResponses int         // used with targets option; min number of success responses (from targets/peers)
	MaxTargets   int         //if configured, channel config will be retrieved for these number of random targets
	RetryOpts    retry.Opts  //opts for channel query retry handler
}

// Option func for each Opts argument
type Option func(opts *Opts) error

// Context holds the providers and identity
type Context struct {
	context.Providers
	msp.Identity
}

// ChannelConfig implements query channel configuration
type ChannelConfig struct {
	channelID string
	opts      Opts
}

// ChannelCfg contains channel configuration
type ChannelCfg struct {
	id           string
	blockNumber  uint64
	msps         []*mb.MSPConfig
	anchorPeers  []*fab.OrgAnchorPeer
	orderers     []string
	versions     *fab.Versions
	capabilities map[fab.ConfigGroupKey]map[string]bool
}

// NewChannelCfg creates channel cfg
// TODO: This is temporary, Remove once we have config injected in sdk
func NewChannelCfg(channelID string) *ChannelCfg {
	return &ChannelCfg{id: channelID}
}

// ID returns the channel ID
func (cfg *ChannelCfg) ID() string {
	return cfg.id
}

// BlockNumber returns the channel config block number
func (cfg *ChannelCfg) BlockNumber() uint64 {
	return cfg.blockNumber
}

// MSPs returns msps
func (cfg *ChannelCfg) MSPs() []*mb.MSPConfig {
	return cfg.msps
}

// AnchorPeers returns anchor peers
func (cfg *ChannelCfg) AnchorPeers() []*fab.OrgAnchorPeer {
	return cfg.anchorPeers
}

// Orderers returns orderers
func (cfg *ChannelCfg) Orderers() []string {
	return cfg.orderers
}

// Versions returns versions
func (cfg *ChannelCfg) Versions() *fab.Versions {
	return cfg.versions
}

// HasCapability indicates whether or not the given group has the given capability
func (cfg *ChannelCfg) HasCapability(group fab.ConfigGroupKey, capability string) bool {
	groupCapabilities, ok := cfg.capabilities[group]
	if !ok {
		return false
	}
	if groupCapabilities[capability] {
		return true
	}

	// Special handling for version capabilities: V1_1 is supported if V1_2 or V1_3
	// are supported; V1_2 is supported if V1_3 is supported, etc.
	if isVersionCapability(capability) {
		for c := range groupCapabilities {
			if isVersionCapability(c) && c > capability {
				logger.Debugf("[%s] is greater than [%s] and therefore capability is supported", c, capability)
				return true
			}
		}
	}
	return false
}

// New channel config implementation
func New(channelID string, options ...Option) (*ChannelConfig, error) {
	opts, err := prepareOpts(options...)
	if err != nil {
		return nil, err
	}

	return &ChannelConfig{channelID: channelID, opts: opts}, nil
}

// QueryBlock returns channel configuration
func (c *ChannelConfig) QueryBlock(reqCtx reqContext.Context) (*common.Block, error) {

	if c.opts.Orderer != nil {
		return c.queryBlockFromOrderer(reqCtx)
	}

	return c.queryBlockFromPeers(reqCtx)
}

// Query returns channel configuration
func (c *ChannelConfig) Query(reqCtx reqContext.Context) (fab.ChannelCfg, error) {

	if c.opts.Orderer != nil {
		return c.queryOrderer(reqCtx)
	}

	return c.queryPeers(reqCtx)
}

func (c *ChannelConfig) queryPeers(reqCtx reqContext.Context) (*ChannelCfg, error) {
	block, err := c.queryBlockFromPeers(reqCtx)

	if err != nil {
		return nil, errors.WithMessage(err, "QueryBlockConfig failed")
	}
	return extractConfig(c.channelID, block)

}

func (c *ChannelConfig) queryBlockFromPeers(reqCtx reqContext.Context) (*common.Block, error) {
	ctx, ok := contextImpl.RequestClientContext(reqCtx)
	if !ok {
		return nil, errors.New("failed get client context from reqContext for signPayload")
	}

	l, err := channel.NewLedger(c.channelID)
	if err != nil {
		return nil, errors.WithMessage(err, "ledger client creation failed")
	}

	c.resolveOptsFromConfig(ctx)

	targets := []fab.ProposalProcessor{}
	if c.opts.Targets == nil {
		// Calculate targets from config
		targets, err = c.calculateTargetsFromConfig(ctx)
		if err != nil {
			return nil, err
		}
	} else {
		targets = peersToTxnProcessors(c.opts.Targets)
	}

	retryHandler := retry.New(c.opts.RetryOpts)

	//Unit test purpose only
	if overrideRetryHandler != nil {
		retryHandler = overrideRetryHandler
	}

	block, err := retry.NewInvoker(retryHandler).Invoke(
		func() (interface{}, error) {
			return l.QueryConfigBlock(reqCtx, targets, &channel.TransactionProposalResponseVerifier{MinResponses: c.opts.MinResponses})
		},
	)

	if err != nil {
		return nil, errors.WithMessage(err, "QueryBlockConfig failed")
	}
	return block.(*common.Block), nil

}

func (c *ChannelConfig) calculateTargetsFromConfig(ctx context.Client) ([]fab.ProposalProcessor, error) {
	targets := []fab.ProposalProcessor{}
	chPeers := ctx.EndpointConfig().ChannelPeers(c.channelID)
	if len(chPeers) == 0 {
		return nil, errors.Errorf("no channel peers configured for channel [%s]", c.channelID)
	}

	for _, p := range chPeers {
		newPeer, err := ctx.InfraProvider().CreatePeerFromConfig((&p.NetworkPeer))
		if err != nil || newPeer == nil {
			return nil, errors.WithMessage(err, "NewPeer failed")
		}

		// Pick peers in the same MSP as the context since only they can query system chaincode
		if newPeer.MSPID() == ctx.Identifier().MSPID {
			targets = append(targets, newPeer)
		}
	}

	targets = randomMaxTargets(targets, c.opts.MaxTargets)
	return targets, nil
}

func (c *ChannelConfig) queryOrderer(reqCtx reqContext.Context) (*ChannelCfg, error) {

	block, err := c.queryBlockFromOrderer(reqCtx)
	if err != nil {
		return nil, errors.WithMessage(err, "LastConfigFromOrderer failed")
	}

	return extractConfig(c.channelID, block)
}

func (c *ChannelConfig) queryBlockFromOrderer(reqCtx reqContext.Context) (*common.Block, error) {

	return resource.LastConfigFromOrderer(reqCtx, c.channelID, c.opts.Orderer, resource.WithRetry(c.opts.RetryOpts))
}

//resolveOptsFromConfig loads opts from config if not loaded/initialized
func (c *ChannelConfig) resolveOptsFromConfig(ctx context.Client) {

	if c.opts.MaxTargets != 0 && c.opts.MinResponses != 0 && c.opts.RetryOpts.RetryableCodes != nil {
		//already loaded
		return
	}

	chSdkCfg := ctx.EndpointConfig().ChannelConfig(c.channelID)

	//resolve opts
	c.resolveMaxResponsesOptsFromConfig(chSdkCfg)
	c.resolveMinResponsesOptsFromConfig(chSdkCfg)
	c.resolveRetryOptsFromConfig(chSdkCfg)

	//apply default to missing opts
	c.applyDefaultOpts()

}

func (c *ChannelConfig) resolveMaxResponsesOptsFromConfig(chSdkCfg *fab.ChannelEndpointConfig) {
	if c.opts.MaxTargets == 0 {
		c.opts.MaxTargets = chSdkCfg.Policies.QueryChannelConfig.MaxTargets
	}
}

func (c *ChannelConfig) resolveMinResponsesOptsFromConfig(chSdkCfg *fab.ChannelEndpointConfig) {
	if c.opts.MinResponses == 0 {
		c.opts.MinResponses = chSdkCfg.Policies.QueryChannelConfig.MinResponses
	}
}

func (c *ChannelConfig) resolveRetryOptsFromConfig(chSdkCfg *fab.ChannelEndpointConfig) {
	if c.opts.RetryOpts.RetryableCodes == nil {
		c.opts.RetryOpts = chSdkCfg.Policies.QueryChannelConfig.RetryOpts
		c.opts.RetryOpts.RetryableCodes = retry.ChannelConfigRetryableCodes
	}
}

func (c *ChannelConfig) applyDefaultOpts() {
	if c.opts.RetryOpts.Attempts == 0 {
		c.opts.RetryOpts.Attempts = retry.DefaultAttempts
	}

	if c.opts.RetryOpts.InitialBackoff == 0 {
		c.opts.RetryOpts.InitialBackoff = retry.DefaultInitialBackoff
	}

	if c.opts.RetryOpts.BackoffFactor == 0 {
		c.opts.RetryOpts.BackoffFactor = retry.DefaultBackoffFactor
	}

	if c.opts.RetryOpts.MaxBackoff == 0 {
		c.opts.RetryOpts.MaxBackoff = retry.DefaultMaxBackoff
	}

	if c.opts.RetryOpts.RetryableCodes == nil {
		c.opts.RetryOpts.RetryableCodes = retry.ChannelConfigRetryableCodes
	}
}

// WithPeers encapsulates peers to Option
func WithPeers(peers []fab.Peer) Option {
	return func(opts *Opts) error {
		opts.Targets = peers
		return nil
	}
}

// WithMinResponses encapsulates minimum responses to Option
func WithMinResponses(min int) Option {
	return func(opts *Opts) error {
		opts.MinResponses = min
		return nil
	}
}

// WithOrderer encapsulates orderer to Option
func WithOrderer(orderer fab.Orderer) Option {
	return func(opts *Opts) error {
		opts.Orderer = orderer
		return nil
	}
}

// WithMaxTargets encapsulates minTargets to Option
func WithMaxTargets(maxTargets int) Option {
	return func(opts *Opts) error {
		opts.MaxTargets = maxTargets
		return nil
	}
}

// WithRetryOpts encapsulates retry opts to Option
func WithRetryOpts(retryOpts retry.Opts) Option {
	return func(opts *Opts) error {
		opts.RetryOpts = retryOpts
		return nil
	}
}

// prepareOpts Reads channel config options from Option array
func prepareOpts(options ...Option) (Opts, error) {
	opts := Opts{}
	for _, option := range options {
		err := option(&opts)
		if err != nil {
			return opts, errors.WithMessage(err, "Failed to read query config opts")
		}
	}

	return opts, nil
}

func extractConfig(channelID string, block *common.Block) (*ChannelCfg, error) {
	if block.Header == nil {
		return nil, errors.New("expected header in block")
	}

	configEnvelope, err := resource.CreateConfigEnvelope(block.Data.Data[0])
	if err != nil {
		return nil, err
	}

	group := configEnvelope.Config.ChannelGroup

	versions := &fab.Versions{
		Channel: &common.ConfigGroup{},
	}

	config := &ChannelCfg{
		id:           channelID,
		blockNumber:  block.Header.Number,
		msps:         []*mb.MSPConfig{},
		anchorPeers:  []*fab.OrgAnchorPeer{},
		orderers:     []string{},
		versions:     versions,
		capabilities: make(map[fab.ConfigGroupKey]map[string]bool),
	}

	err = loadConfig(config, config.versions.Channel, group, "", "")
	if err != nil {
		return nil, errors.WithMessage(err, "load config items from config group failed")
	}

	logger.Debugf("loaded channel config: %+v", config)

	return config, err

}

func loadConfig(configItems *ChannelCfg, versionsGroup *common.ConfigGroup, group *common.ConfigGroup, name string, org string) error {
	if group == nil {
		return nil
	}

	versionsGroup.Version = group.Version
	versionsGroup.ModPolicy = group.ModPolicy

	groups := group.GetGroups()
	if groups != nil {
		versionsGroup.Groups = make(map[string]*common.ConfigGroup)
		for key, configGroup := range groups {
			logger.Debugf("loadConfigGroup - %s - found config group ==> %s", name, key)
			// The Application group is where config settings are that we want to find
			versionsGroup.Groups[key] = &common.ConfigGroup{}
			err := loadConfig(configItems, versionsGroup.Groups[key], configGroup, key, key)
			if err != nil {
				return err
			}
		}
	}

	values := group.GetValues()
	if values != nil {
		versionsGroup.Values = make(map[string]*common.ConfigValue)
		for key, configValue := range values {
			versionsGroup.Values[key] = &common.ConfigValue{}
			err := loadConfigValue(configItems, key, versionsGroup.Values[key], configValue, name, org)
			if err != nil {
				return err
			}

		}
	}

	loadConfigGroupPolicies(versionsGroup, group)

	return nil
}

func loadConfigGroupPolicies(versionsGroup *common.ConfigGroup, group *common.ConfigGroup) {
	policies := group.GetPolicies()
	if policies != nil {
		versionsGroup.Policies = make(map[string]*common.ConfigPolicy)
		for key, configPolicy := range policies {
			versionsGroup.Policies[key] = &common.ConfigPolicy{}
<<<<<<< HEAD

			versionsGroup.Policies[key].Version = configPolicy.Version
			versionsGroup.Policies[key].Policy = configPolicy.Policy
			versionsGroup.Policies[key].ModPolicy = configPolicy.ModPolicy

			err := loadPolicy(configPolicy.Policy)
			if err != nil {
				return err
			}
		}
	}

	return nil

}

func loadPolicy(policy *common.Policy) error {

	policyType := common.Policy_PolicyType(policy.Type)

	switch policyType {
	case common.Policy_SIGNATURE:
		sigPolicyEnv := &common.SignaturePolicyEnvelope{}
		err := proto.Unmarshal(policy.Value, sigPolicyEnv)
		if err != nil {
			return errors.Wrap(err, "unmarshal signature policy envelope from config failed")
=======

			versionsGroup.Policies[key].Version = configPolicy.Version
			versionsGroup.Policies[key].Policy = configPolicy.Policy
			versionsGroup.Policies[key].ModPolicy = configPolicy.ModPolicy
>>>>>>> f104cb8a
		}
	}
}

func loadAnchorPeers(configValue *common.ConfigValue, configItems *ChannelCfg, org string) error {
	anchorPeers := &pb.AnchorPeers{}
	err := proto.Unmarshal(configValue.Value, anchorPeers)
	if err != nil {
		return errors.Wrap(err, "unmarshal anchor peers from config failed")
	}

	if len(anchorPeers.AnchorPeers) > 0 {
		for _, anchorPeer := range anchorPeers.AnchorPeers {
			oap := &fab.OrgAnchorPeer{Org: org, Host: anchorPeer.Host, Port: anchorPeer.Port}
			configItems.anchorPeers = append(configItems.anchorPeers, oap)
		}
	}
	return nil
}

func loadMSPKey(configValue *common.ConfigValue, configItems *ChannelCfg) error {
	mspConfig := &mb.MSPConfig{}
	err := proto.Unmarshal(configValue.Value, mspConfig)
	if err != nil {
		return errors.Wrap(err, "unmarshal MSPConfig from config failed")
	}

	mspType := imsp.ProviderType(mspConfig.Type)
	if mspType != imsp.FABRIC {
		return errors.Errorf("unsupported MSP type (%v)", mspType)
	}

	configItems.msps = append(configItems.msps, mspConfig)
	return nil

}

func loadOrdererAddressesKey(configValue *common.ConfigValue, configItems *ChannelCfg) error {
	ordererAddresses := &common.OrdererAddresses{}
	err := proto.Unmarshal(configValue.Value, ordererAddresses)
	if err != nil {
		return errors.Wrap(err, "unmarshal orderer addresses from config failed")
	}
	if len(ordererAddresses.Addresses) > 0 {
		configItems.orderers = append(configItems.orderers, ordererAddresses.Addresses...)
	}
	return nil

}

func loadCapabilities(configValue *common.ConfigValue, configItems *ChannelCfg, groupName string) error {
	capabilities := &common.Capabilities{}
	err := proto.Unmarshal(configValue.Value, capabilities)
	if err != nil {
		return errors.Wrap(err, "unmarshal capabilities from config failed")
	}
	capabilityMap := make(map[string]bool)
	for capability := range capabilities.Capabilities {
		capabilityMap[capability] = true
	}
	configItems.capabilities[fab.ConfigGroupKey(groupName)] = capabilityMap
	return nil
}

func loadConfigValue(configItems *ChannelCfg, key string, versionsValue *common.ConfigValue, configValue *common.ConfigValue, groupName string, org string) error {
	versionsValue.Version = configValue.Version

	switch key {
	case channelConfig.AnchorPeersKey:
		if err := loadAnchorPeers(configValue, configItems, org); err != nil {
			return err
		}
	case channelConfig.MSPKey:
		if err := loadMSPKey(configValue, configItems); err != nil {
			return err
		}
	case channelConfig.CapabilitiesKey:
		if err := loadCapabilities(configValue, configItems, groupName); err != nil {
			return err
		}
	//case channelConfig.ConsensusTypeKey:
	//	consensusType := &ab.ConsensusType{}
	//	err := proto.Unmarshal(configValue.Value, consensusType)
	//	if err != nil {
	//		return errors.Wrap(err, "unmarshal ConsensusType from config failed")
	//	}
	//
	//	logger.Debugf("loadConfigValue - %s   - Consensus type value :: %s", groupName, consensusType.Type)
	//	// TODO: Do something with this value
	//case channelConfig.BatchSizeKey:
	//	batchSize := &ab.BatchSize{}
	//	err := proto.Unmarshal(configValue.Value, batchSize)
	//	if err != nil {
	//		return errors.Wrap(err, "unmarshal batch size from config failed")
	//	}
	//
	//	// TODO: Do something with this value

	//case channelConfig.BatchTimeoutKey:
	//	batchTimeout := &ab.BatchTimeout{}
	//	err := proto.Unmarshal(configValue.Value, batchTimeout)
	//	if err != nil {
	//		return errors.Wrap(err, "unmarshal batch timeout from config failed")
	//	}
	//	// TODO: Do something with this value

	//case channelConfig.ChannelRestrictionsKey:
	//	channelRestrictions := &ab.ChannelRestrictions{}
	//	err := proto.Unmarshal(configValue.Value, channelRestrictions)
	//	if err != nil {
	//		return errors.Wrap(err, "unmarshal channel restrictions from config failed")
	//	}
	//	// TODO: Do something with this value

	//case channelConfig.HashingAlgorithmKey:
	//	hashingAlgorithm := &common.HashingAlgorithm{}
	//	err := proto.Unmarshal(configValue.Value, hashingAlgorithm)
	//	if err != nil {
	//		return errors.Wrap(err, "unmarshal hashing algorithm from config failed")
	//	}
	//	// TODO: Do something with this value

	//case channelConfig.ConsortiumKey:
	//	consortium := &common.Consortium{}
	//	err := proto.Unmarshal(configValue.Value, consortium)
	//	if err != nil {
	//		return errors.Wrap(err, "unmarshal consortium from config failed")
	//	}
	//	// TODO: Do something with this value

	//case channelConfig.BlockDataHashingStructureKey:
	//	bdhstruct := &common.BlockDataHashingStructure{}
	//	err := proto.Unmarshal(configValue.Value, bdhstruct)
	//	if err != nil {
	//		return errors.Wrap(err, "unmarshal block data hashing structure from config failed")
	//	}
	//	// TODO: Do something with this value

	case channelConfig.OrdererAddressesKey:
		if err := loadOrdererAddressesKey(configValue, configItems); err != nil {
			return err
		}

	default:
	}
	return nil
}

// peersToTxnProcessors converts a slice of Peers to a slice of ProposalProcessors
func peersToTxnProcessors(peers []fab.Peer) []fab.ProposalProcessor {
	tpp := make([]fab.ProposalProcessor, len(peers))

	for i := range peers {
		tpp[i] = peers[i]
	}
	return tpp
}

//randomMaxTargets returns random sub set of max length targets
func randomMaxTargets(targets []fab.ProposalProcessor, max int) []fab.ProposalProcessor {
	if len(targets) <= max {
		return targets
	}
	for i := range targets {
		j := rand.Intn(i + 1)
		targets[i], targets[j] = targets[j], targets[i]
	}
	return targets[:max]
}

func isVersionCapability(capability string) bool {
	return versionCapabilityPattern.MatchString(capability)
}<|MERGE_RESOLUTION|>--- conflicted
+++ resolved
@@ -447,39 +447,10 @@
 		versionsGroup.Policies = make(map[string]*common.ConfigPolicy)
 		for key, configPolicy := range policies {
 			versionsGroup.Policies[key] = &common.ConfigPolicy{}
-<<<<<<< HEAD
 
 			versionsGroup.Policies[key].Version = configPolicy.Version
 			versionsGroup.Policies[key].Policy = configPolicy.Policy
 			versionsGroup.Policies[key].ModPolicy = configPolicy.ModPolicy
-
-			err := loadPolicy(configPolicy.Policy)
-			if err != nil {
-				return err
-			}
-		}
-	}
-
-	return nil
-
-}
-
-func loadPolicy(policy *common.Policy) error {
-
-	policyType := common.Policy_PolicyType(policy.Type)
-
-	switch policyType {
-	case common.Policy_SIGNATURE:
-		sigPolicyEnv := &common.SignaturePolicyEnvelope{}
-		err := proto.Unmarshal(policy.Value, sigPolicyEnv)
-		if err != nil {
-			return errors.Wrap(err, "unmarshal signature policy envelope from config failed")
-=======
-
-			versionsGroup.Policies[key].Version = configPolicy.Version
-			versionsGroup.Policies[key].Policy = configPolicy.Policy
-			versionsGroup.Policies[key].ModPolicy = configPolicy.ModPolicy
->>>>>>> f104cb8a
 		}
 	}
 }
